#!/usr/bin/env python3
"""
start_services.py

This script starts the Supabase stack first, waits for it to initialize, and then starts
the local AI stack. Both stacks use the same Docker Compose project name ("localai")
so they appear together in Docker Desktop.
"""

import os
import subprocess
import shutil
import time
import argparse
import platform
import sys
import json

def run_command(cmd, cwd=None):
    """Run a shell command and print it."""
    print("Running:", " ".join(cmd))
    subprocess.run(cmd, cwd=cwd, check=True)

def clone_supabase_repo():
    """Clone the Supabase repository using sparse checkout if not already present."""
    # Check if directory exists and has valid git repo
    if os.path.exists("supabase"):
        print("Supabase repository already exists, updating...")
        try:
            # Check if it's a valid git repository
            run_command(["git", "status"], cwd="supabase")
            run_command(["git", "pull"], cwd="supabase")
            return
        except subprocess.CalledProcessError:
            print("Git operation failed, removing and re-cloning supabase repository...")
            try:
                shutil.rmtree("supabase")
            except (OSError, PermissionError) as e:
                print(f"Warning: Could not remove supabase directory: {e}")
                # Try to force remove with system command
                try:
                    run_command(["rm", "-rf", "supabase"])
                except subprocess.CalledProcessError:
                    print("Failed to remove supabase directory. Please remove it manually and try again.")
                    raise
    
    # Force remove any remaining traces and clone fresh
    if os.path.exists("supabase"):
        print("Directory still exists, attempting force removal...")
        try:
            run_command(["rm", "-rf", "supabase"])
        except subprocess.CalledProcessError:
            pass
    
    print("Cloning the Supabase repository...")
    try:
        run_command([
            "git", "clone", "--filter=blob:none", "--no-checkout",
            "https://github.com/supabase/supabase.git"
        ])
        run_command(["git", "sparse-checkout", "init", "--cone"], cwd="supabase")
        run_command(["git", "sparse-checkout", "set", "docker"], cwd="supabase")
        run_command(["git", "checkout", "master"], cwd="supabase")
    except subprocess.CalledProcessError as e:
        print(f"Failed to clone Supabase repository: {e}")
        print("You may need to manually remove the supabase directory and try again.")
        raise

def prepare_supabase_env():
    """Copy .env to .env in supabase/docker."""
    env_path = os.path.join("supabase", "docker", ".env")
    
    # Check for .env file in shared directory first (created by LocalAI UI), then root
    shared_env_path = os.path.join("shared", ".env")
    root_env_path = ".env"
    
    if os.path.exists(shared_env_path):
        env_source_path = shared_env_path
        print("Using .env from shared/ directory (created by LocalAI UI configurator)...")
    elif os.path.exists(root_env_path):
        env_source_path = root_env_path
        print("Using .env from project root...")
    else:
        print("ERROR: No .env file found in shared/ or project root!")
        print("Please create a .env file or use the LocalAI UI configurator to generate one.")
        sys.exit(1)
    
    # Ensure destination directory exists
    os.makedirs(os.path.dirname(env_path), exist_ok=True)
    
    # Check if destination file exists and ask for confirmation
    if os.path.exists(env_path):
        response = input(f"File {env_path} already exists. Do you want to overwrite it? (y/N): ").strip().lower()
        if response not in ['y', 'yes']:
            print("Skipping file copy. Using existing .env file.")
            return
    
    print(f"Copying {env_source_path} to {env_path}...")
    try:
        shutil.copyfile(env_source_path, env_path)
        print(f"Successfully copied environment file to {env_path}")
    except Exception as e:
        print(f"ERROR: Failed to copy environment file: {e}")
        sys.exit(1)

def stop_existing_containers(profile=None, config=None):
    print("Stopping and removing existing containers for the unified project 'localai'...")
    cmd = ["docker", "compose", "-p", "localai"]
    if profile and profile != "none":
        cmd.extend(["--profile", profile])
    
    # Add compose files based on configuration
    cmd.extend(["-f", "docker-compose.yml"])
    
    # Only include Supabase compose file if Supabase is enabled and the file exists
    if should_start_supabase(config) and os.path.exists("supabase/docker/docker-compose.yml"):
        cmd.extend(["-f", "supabase/docker/docker-compose.yml"])
    
    cmd.append("down")
    run_command(cmd)

def start_supabase(environment=None):
    """Start the Supabase services (using its compose file)."""
    print("Starting Supabase services...")
    cmd = ["docker", "compose", "-p", "localai", "-f", "supabase/docker/docker-compose.yml"]
    if environment and environment == "public":
        cmd.extend(["-f", "docker-compose.override.public.supabase.yml"])
    cmd.extend(["up", "-d"])
    run_command(cmd)

def start_local_ai(profile=None, environment=None, services=None, config=None):
    """Start the local AI services (using its compose file)."""
    if services:
        print(f"Starting selected services: {', '.join(services)}")
    else:
        print("Starting all local AI services...")
    
    cmd = ["docker", "compose", "-p", "localai"]
    if profile and profile != "none":
        cmd.extend(["--profile", profile])
    cmd.extend(["-f", "docker-compose.yml"])
    
    # Only include Supabase compose file if Supabase is enabled and the file exists
    if should_start_supabase(config) and os.path.exists("supabase/docker/docker-compose.yml"):
        cmd.extend(["-f", "supabase/docker/docker-compose.yml"])
    
    if environment and environment == "private":
        cmd.extend(["-f", "docker-compose.override.private.yml"])
    if environment and environment == "public":
        cmd.extend(["-f", "docker-compose.override.public.yml"])
    cmd.extend(["up", "-d"])
    
    # Add specific services if provided
    if services:
        cmd.extend(services)
    
    run_command(cmd)

def generate_searxng_secret_key():
    """Generate a secret key for SearXNG based on the current platform."""
    print("Checking SearXNG settings...")

    # Define paths for SearXNG settings files
    settings_path = os.path.join("searxng", "settings.yml")
    settings_base_path = os.path.join("searxng", "settings-base.yml")

    # Check if settings-base.yml exists
    if not os.path.exists(settings_base_path):
        print(f"Warning: SearXNG base settings file not found at {settings_base_path}")
        return

    # Check if settings.yml exists, if not create it from settings-base.yml
    if not os.path.exists(settings_path):
        print(f"SearXNG settings.yml not found. Creating from {settings_base_path}...")
        try:
            shutil.copyfile(settings_base_path, settings_path)
            print(f"Created {settings_path} from {settings_base_path}")
        except Exception as e:
            print(f"Error creating settings.yml: {e}")
            return
    else:
        print(f"SearXNG settings.yml already exists at {settings_path}")

    print("Generating SearXNG secret key...")

    # Detect the platform and run the appropriate command
    system = platform.system()

    try:
        if system == "Windows":
            print("Detected Windows platform, using PowerShell to generate secret key...")
            # PowerShell command to generate a random key and replace in the settings file
            ps_command = [
                "powershell", "-Command",
                "$randomBytes = New-Object byte[] 32; " +
                "(New-Object Security.Cryptography.RNGCryptoServiceProvider).GetBytes($randomBytes); " +
                "$secretKey = -join ($randomBytes | ForEach-Object { \"{0:x2}\" -f $_ }); " +
                "(Get-Content searxng/settings.yml) -replace 'ultrasecretkey', $secretKey | Set-Content searxng/settings.yml"
            ]
            subprocess.run(ps_command, check=True)

        elif system == "Darwin":  # macOS
            print("Detected macOS platform, using sed command with empty string parameter...")
            # macOS sed command requires an empty string for the -i parameter
            openssl_cmd = ["openssl", "rand", "-hex", "32"]
            random_key = subprocess.check_output(openssl_cmd).decode('utf-8').strip()
            sed_cmd = ["sed", "-i", "", f"s|ultrasecretkey|{random_key}|g", settings_path]
            subprocess.run(sed_cmd, check=True)

        else:  # Linux and other Unix-like systems
            print("Detected Linux/Unix platform, using standard sed command...")
            # Standard sed command for Linux
            openssl_cmd = ["openssl", "rand", "-hex", "32"]
            random_key = subprocess.check_output(openssl_cmd).decode('utf-8').strip()
            sed_cmd = ["sed", "-i", f"s|ultrasecretkey|{random_key}|g", settings_path]
            subprocess.run(sed_cmd, check=True)

        print("SearXNG secret key generated successfully.")

    except Exception as e:
        print(f"Error generating SearXNG secret key: {e}")
        print("You may need to manually generate the secret key using the commands:")
        print("  - Linux: sed -i \"s|ultrasecretkey|$(openssl rand -hex 32)|g\" searxng/settings.yml")
        print("  - macOS: sed -i '' \"s|ultrasecretkey|$(openssl rand -hex 32)|g\" searxng/settings.yml")
        print("  - Windows (PowerShell):")
        print("    $randomBytes = New-Object byte[] 32")
        print("    (New-Object Security.Cryptography.RNGCryptoServiceProvider).GetBytes($randomBytes)")
        print("    $secretKey = -join ($randomBytes | ForEach-Object { \"{0:x2}\" -f $_ })")
        print("    (Get-Content searxng/settings.yml) -replace 'ultrasecretkey', $secretKey | Set-Content searxng/settings.yml")

def check_and_fix_docker_compose_for_searxng():
    """Check and modify docker-compose.yml for SearXNG first run."""
    docker_compose_path = "docker-compose.yml"
    if not os.path.exists(docker_compose_path):
        print(f"Warning: Docker Compose file not found at {docker_compose_path}")
        return

    try:
        # Read the docker-compose.yml file
        with open(docker_compose_path, 'r') as file:
            content = file.read()

        # Default to first run
        is_first_run = True

        # Check if Docker is running and if the SearXNG container exists
        try:
            # Check if the SearXNG container is running
            container_check = subprocess.run(
                ["docker", "ps", "--filter", "name=searxng", "--format", "{{.Names}}"],
                capture_output=True, text=True, check=True
            )
            searxng_containers = container_check.stdout.strip().split('\n')

            # If SearXNG container is running, check inside for uwsgi.ini
            if any(container for container in searxng_containers if container):
                container_name = next(container for container in searxng_containers if container)
                print(f"Found running SearXNG container: {container_name}")

                # Check if uwsgi.ini exists inside the container
                container_check = subprocess.run(
                    ["docker", "exec", container_name, "sh", "-c", "[ -f /etc/searxng/uwsgi.ini ] && echo 'found' || echo 'not_found'"],
                    capture_output=True, text=True, check=False
                )

                if "found" in container_check.stdout:
                    print("Found uwsgi.ini inside the SearXNG container - not first run")
                    is_first_run = False
                else:
                    print("uwsgi.ini not found inside the SearXNG container - first run")
                    is_first_run = True
            else:
                print("No running SearXNG container found - assuming first run")
        except Exception as e:
            print(f"Error checking Docker container: {e} - assuming first run")

        if is_first_run and "cap_drop: - ALL" in content:
            print("First run detected for SearXNG. Temporarily removing 'cap_drop: - ALL' directive...")
            # Temporarily comment out the cap_drop line
            modified_content = content.replace("cap_drop: - ALL", "# cap_drop: - ALL  # Temporarily commented out for first run")

            # Write the modified content back
            with open(docker_compose_path, 'w') as file:
                file.write(modified_content)

            print("Note: After the first run completes successfully, you should re-add 'cap_drop: - ALL' to docker-compose.yml for security reasons.")
        elif not is_first_run and "# cap_drop: - ALL  # Temporarily commented out for first run" in content:
            print("SearXNG has been initialized. Re-enabling 'cap_drop: - ALL' directive for security...")
            # Uncomment the cap_drop line
            modified_content = content.replace("# cap_drop: - ALL  # Temporarily commented out for first run", "cap_drop: - ALL")

            # Write the modified content back
            with open(docker_compose_path, 'w') as file:
                file.write(modified_content)

    except Exception as e:
        print(f"Error checking/modifying docker-compose.yml for SearXNG: {e}")

def load_custom_services_config():
    """Load the custom services configuration from the shared directory."""
    config_path = os.path.join("shared", "custom_services.json")
    
    if not os.path.exists(config_path):
        print(f"No custom services configuration found at {config_path}")
        print("Starting all services (default behavior)")
        return None
    
    try:
        with open(config_path, 'r') as f:
            config = json.load(f)
        print(f"Loaded custom services configuration from {config_path}")
        return config
    except Exception as e:
        print(f"Error loading custom services configuration: {e}")
        print("Starting all services (default behavior)")
        return None

def get_enabled_services(config, profile='cpu'):
    """Extract enabled services from the configuration, handling profile-specific services."""
    if not config or 'services' not in config:
        return None
    
    enabled_services = []
    
    for category, services in config['services'].items():
        for service_id, service_config in services.items():
            if service_config.get('enabled', False):
                # Skip services with external_compose since they're handled separately
                if service_config.get('external_compose', False):
                    continue
                
                # Skip localai-ui as it runs independently 
                if service_id == 'localai-ui':
                    continue
                    
                # Handle profile-specific services (e.g., ollama variants)
                if 'profiles' in service_config and profile in service_config['profiles']:
                    actual_service_id = service_config['profiles'][profile]
                    enabled_services.append(actual_service_id)
                    
                    # Add pull services if they exist for this profile
                    if 'pull_services' in service_config and profile in service_config['pull_services']:
                        enabled_services.append(service_config['pull_services'][profile])
                else:
                    enabled_services.append(service_id)
    
    return enabled_services

def resolve_service_dependencies(config, enabled_services):
    """Resolve dependencies for enabled services."""
    if not config or not enabled_services:
        return enabled_services
    
    resolved_services = set(enabled_services)
    
    def add_dependencies(service_id):
        # Find the service in the configuration
        for category, services in config['services'].items():
            if service_id in services:
                service_config = services[service_id]
                dependencies = service_config.get('dependencies', [])
                
                for dep in dependencies:
                    if dep not in resolved_services:
                        # Find the dependency service configuration
                        dep_config = None
                        for dep_category, dep_services in config['services'].items():
                            if dep in dep_services:
                                dep_config = dep_services[dep]
                                break
                        
                        # Skip services with external_compose since they're handled separately
                        if dep_config and dep_config.get('external_compose', False):
                            continue
                            
                        resolved_services.add(dep)
                        add_dependencies(dep)  # Recursively resolve dependencies
                break
    
    # Resolve dependencies for all enabled services
    for service in list(enabled_services):
        add_dependencies(service)
    
    return list(resolved_services)

def should_start_supabase(config):
    """Check if Supabase should be started based on the configuration."""
    if not config:
        return True  # Default behavior
    
    # Check if supabase service is enabled
    supabase_config = config.get('services', {}).get('databases', {}).get('supabase', {})
    return supabase_config.get('enabled', False)

def should_start_searxng(config):
    """Check if SearXNG should be started based on the configuration."""
    if not config:
        return True  # Default behavior
    
    # Check if searxng service is enabled
    searxng_config = config.get('services', {}).get('utilities', {}).get('searxng', {})
    return searxng_config.get('enabled', False)

def get_directory_size(path):
    """Get the size of a directory in MB."""
    try:
        total_size = 0
        for dirpath, dirnames, filenames in os.walk(path):
            for filename in filenames:
                filepath = os.path.join(dirpath, filename)
                if os.path.exists(filepath):
                    total_size += os.path.getsize(filepath)
        return total_size / (1024 * 1024)  # Convert to MB
    except Exception:
        return 0

def list_cleanup_items():
    """List all items that will be deleted during cleanup."""
    items = []
    
    # Docker resources
    items.append("Docker Resources:")
    items.append("  ✓ All containers for project 'localai'")
    
    # Get list of Docker volumes
    try:
        result = subprocess.run(["docker", "volume", "ls", "-q"], 
                              capture_output=True, text=True, check=False)
        volumes = [v for v in result.stdout.strip().split('\n') if v and 'localai' in v]
        if volumes:
            items.append(f"  ✓ {len(volumes)} Docker volumes (n8n_storage, ollama_storage, ...)")
        else:
            items.append("  ✓ Docker volumes (if any exist)")
    except Exception:
        items.append("  ✓ Docker volumes (if any exist)")
    
    items.append("  ✓ Docker networks for project 'localai'")
    items.append("")
    
    # Host directories
    items.append("Host Directories:")
    directories = [
        ("./supabase/", "Supabase repository"),
        ("./neo4j/", "Neo4j database and logs"),
        ("./shared/", "Shared files and configuration"),
        ("./localai-ui/node_modules/", "LocalAI UI frontend dependencies"),
        ("./localai-ui/backend/node_modules/", "LocalAI UI backend dependencies"),
        ("./localai-ui/dist/", "LocalAI UI built assets"),
        ("./localai-ui/output/", "LocalAI UI output files"),
    ]
    
    for dir_path, description in directories:
        if os.path.exists(dir_path):
            size = get_directory_size(dir_path)
            items.append(f"  ✓ {dir_path} ({description}) - {size:.1f} MB")
        else:
            items.append(f"  ✓ {dir_path} ({description}) - Not found")
    
    items.append("")
    
    # Configuration files
    items.append("Configuration Files:")
    config_files = [
        ("./searxng/settings.yml", "SearXNG generated settings"),
        ("./supabase/docker/.env", "Supabase environment file"),
    ]
    
    for file_path, description in config_files:
        if os.path.exists(file_path):
            items.append(f"  ✓ {file_path} ({description})")
        else:
            items.append(f"  ✓ {file_path} ({description}) - Not found")
    
    return items

def parse_env_file(file_path):
    """Parse an environment file and return a dictionary of variables."""
    env_vars = {}
    if not os.path.exists(file_path):
        return env_vars
    
    try:
        with open(file_path, 'r', encoding='utf-8') as f:
            for line_num, line in enumerate(f, 1):
                line = line.strip()
                # Skip empty lines and comments
                if not line or line.startswith('#'):
                    continue
                
                # Handle KEY=value format
                if '=' in line:
                    key, value = line.split('=', 1)
                    key = key.strip()
                    value = value.strip()
                    # Remove quotes if present
                    if value.startswith('"') and value.endswith('"'):
                        value = value[1:-1]
                    elif value.startswith("'") and value.endswith("'"):
                        value = value[1:-1]
                    env_vars[key] = value
    except Exception as e:
        print(f"Error parsing {file_path}: {e}")
    
    return env_vars

def validate_env_file():
    """Validate .env file against .env.example and return missing/extra variables."""
    env_path = ".env"
    example_path = ".env.example"
    
    if not os.path.exists(env_path):
        return None, f".env file not found at {env_path}"
    
    if not os.path.exists(example_path):
        return None, f".env.example file not found at {example_path}"
    
    current_vars = parse_env_file(env_path)
    example_vars = parse_env_file(example_path)
    
    missing_vars = set(example_vars.keys()) - set(current_vars.keys())
    extra_vars = set(current_vars.keys()) - set(example_vars.keys())
    
    return {
        'missing': list(missing_vars),
        'extra': list(extra_vars),
        'current_vars': current_vars,
        'example_vars': example_vars
    }, None

def update_env_file(missing_vars, example_vars):
    """Add missing variables to .env file."""
    env_path = ".env"
    
    try:
        # Read current .env file
        with open(env_path, 'r', encoding='utf-8') as f:
            content = f.read()
        
        # Add missing variables at the end
        if missing_vars:
            content += "\n# Added missing variables from .env.example\n"
            for var in missing_vars:
                value = example_vars.get(var, '')
                content += f"{var}={value}\n"
        
        # Write back to file
        with open(env_path, 'w', encoding='utf-8') as f:
            f.write(content)
        
        return True
    except Exception as e:
        print(f"Error updating .env file: {e}")
        return False

def confirm_cleanup():
    """Ask user for confirmation and show what will be deleted."""
    print("\\033[91mWARNING: This will permanently delete ALL data from the local AI stack!\\033[0m\\n")
    
    items = list_cleanup_items()
    print("The following will be PERMANENTLY DELETED:")
    for item in items:
        print(item)
    
    print("\\nAre you ABSOLUTELY SURE you want to delete all this data? [y/N]: ", end="")
    response = input().strip().lower()
    return response in ['y', 'yes']

def clean_docker_resources():
    """Clean up Docker containers, volumes, and networks."""
    print("Cleaning Docker resources...")
    
    try:
        # Stop and remove containers with volumes
        print("  Stopping and removing containers...")
        subprocess.run([
            "docker", "compose", "-p", "localai", "down", "-v", "--remove-orphans"
        ], check=False, capture_output=True)
        
        # Remove any remaining volumes with localai in the name
        print("  Removing volumes...")
        result = subprocess.run(["docker", "volume", "ls", "-q"], 
                              capture_output=True, text=True, check=False)
        volumes = [v for v in result.stdout.strip().split('\\n') if v and 'localai' in v]
        
        for volume in volumes:
            subprocess.run(["docker", "volume", "rm", volume], check=False, capture_output=True)
        
        # Remove networks
        print("  Removing networks...")
        result = subprocess.run(["docker", "network", "ls", "--filter", "name=localai", "-q"], 
                              capture_output=True, text=True, check=False)
        networks = [n for n in result.stdout.strip().split('\\n') if n]
        
        for network in networks:
            subprocess.run(["docker", "network", "rm", network], check=False, capture_output=True)
            
    except Exception as e:
        print(f"  Warning: Some Docker cleanup operations failed: {e}")

def clean_host_directories():
    """Clean up host directories."""
    print("Cleaning host directories...")
    
    directories = [
        "./supabase/",
        "./neo4j/",
        "./shared/",
        "./localai-ui/node_modules/",
        "./localai-ui/backend/node_modules/",
        "./localai-ui/dist/",
        "./localai-ui/output/",
    ]
    
    for directory in directories:
        if os.path.exists(directory):
            try:
                print(f"  Removing {directory}...")
                shutil.rmtree(directory)
            except Exception as e:
                print(f"  Warning: Failed to remove {directory}: {e}")

def clean_config_files():
    """Clean up configuration files."""
    print("Cleaning configuration files...")
    
    files = [
        "./searxng/settings.yml",
        "./supabase/docker/.env",
    ]
    
    for file_path in files:
        if os.path.exists(file_path):
            try:
                print(f"  Removing {file_path}...")
                os.remove(file_path)
            except Exception as e:
                print(f"  Warning: Failed to remove {file_path}: {e}")

def handle_env_file():
    """Handle .env file deletion and validation."""
    env_path = ".env"
    
    if not os.path.exists(env_path):
        print("No .env file found.")
        return
    
    print(f"\\nDo you also want to delete the .env file? This contains your passwords and secrets. [y/N]: ", end="")
    response = input().strip().lower()
    
    if response in ['y', 'yes']:
        try:
            os.remove(env_path)
            print("Deleted .env file.")
        except Exception as e:
            print(f"Warning: Failed to delete .env file: {e}")
    else:
        print("\\nKeeping .env file. Validating against .env.example...")
        
        validation_result, error = validate_env_file()
        if error:
            print(f"⚠️  {error}")
            return
        
        missing_vars = validation_result['missing']
        extra_vars = validation_result['extra']
        
        print("✓ Found .env file")
        print("✓ Found .env.example template")
        
        if missing_vars:
            print(f"⚠️  Missing variables in .env:")
            for var in missing_vars:
                print(f"   - {var}")
            
            print(f"\\nWould you like to add the missing variables to .env? [y/N]: ", end="")
            response = input().strip().lower()
            
            if response in ['y', 'yes']:
                if update_env_file(missing_vars, validation_result['example_vars']):
                    print("✓ Updated .env file with missing variables (preserved existing values).")
                else:
                    print("⚠️  Failed to update .env file.")
        else:
            print("✓ All required variables present")
        
        if extra_vars:
            print(f"ℹ️  Extra variables in .env (not in template):")
            for var in extra_vars:
                print(f"   - {var}")

def perform_cleanup():
    """Perform the complete cleanup process."""
    if not confirm_cleanup():
        print("Cleanup cancelled.")
        sys.exit(0)
    
    print("\\nProceeding with cleanup...")
    
    # Clean Docker resources
    clean_docker_resources()
    
    # Clean host directories
    clean_host_directories()
    
    # Clean configuration files
    clean_config_files()
    
    # Handle .env file separately
    handle_env_file()

def main():
    parser = argparse.ArgumentParser(description='Start the local AI and Supabase services.')
    parser.add_argument('--profile', choices=['cpu', 'gpu-nvidia', 'gpu-amd', 'none'], default='cpu',
                      help='Profile to use for Docker Compose (default: cpu)')
    parser.add_argument('--environment', choices=['private', 'public'], default='private',
                      help='Environment to use for Docker Compose (default: private)')
    parser.add_argument('--clean', action='store_true',
                      help='Perform a clean install by removing all existing data and containers')
    args = parser.parse_args()

<<<<<<< HEAD
    # Handle clean option
    if args.clean:
        perform_cleanup()
        print("\nCleanup completed. Starting fresh installation...\n")

    # Load custom services configuration
    config = load_custom_services_config()
    
    # Only clone and prepare Supabase if it's enabled in the configuration
    if should_start_supabase(config):
        clone_supabase_repo()
        prepare_supabase_env()
    
    # Generate SearXNG secret key and check docker-compose.yml only if SearXNG is enabled
    if should_start_searxng(config):
        generate_searxng_secret_key()
        check_and_fix_docker_compose_for_searxng()
    else:
        print("SearXNG is disabled in configuration. Skipping SearXNG setup...")
    
    stop_existing_containers(args.profile, config)
    
    # Check if Supabase should be started based on configuration
    if should_start_supabase(config):
        print("Supabase is enabled in configuration.")
        start_supabase(args.environment)
        
        # Give Supabase some time to initialize
        print("Waiting for Supabase to initialize...")
        time.sleep(10)
    else:
        print("Supabase is disabled in configuration. Skipping...")
    
    # Get enabled services from configuration
    enabled_services = get_enabled_services(config, args.profile)
    
    if enabled_services:
        # Resolve dependencies
        final_services = resolve_service_dependencies(config, enabled_services)
        print(f"Enabled services: {enabled_services}")
        print(f"With dependencies: {final_services}")
        
        # Start only the selected services
        start_local_ai(args.profile, args.environment, final_services, config)
    else:
        # No configuration or no enabled services - start all (default behavior)
        print("No custom configuration found or no services enabled.")
        print("Starting all services (default behavior)...")
        start_local_ai(args.profile, args.environment, None, config)
=======
    clone_supabase_repo()
    prepare_supabase_env()

    # Generate SearXNG secret key and check docker-compose.yml
    generate_searxng_secret_key()
    check_and_fix_docker_compose_for_searxng()

    stop_existing_containers(args.profile)

    # Start Supabase first
    start_supabase(args.environment)

    # Give Supabase some time to initialize
    print("Waiting for Supabase to initialize...")
    time.sleep(10)

    # Then start the local AI services
    start_local_ai(args.profile, args.environment)
>>>>>>> 010b1b1e

if __name__ == "__main__":
    main()<|MERGE_RESOLUTION|>--- conflicted
+++ resolved
@@ -718,7 +718,6 @@
                       help='Perform a clean install by removing all existing data and containers')
     args = parser.parse_args()
 
-<<<<<<< HEAD
     # Handle clean option
     if args.clean:
         perform_cleanup()
@@ -768,26 +767,6 @@
         print("No custom configuration found or no services enabled.")
         print("Starting all services (default behavior)...")
         start_local_ai(args.profile, args.environment, None, config)
-=======
-    clone_supabase_repo()
-    prepare_supabase_env()
-
-    # Generate SearXNG secret key and check docker-compose.yml
-    generate_searxng_secret_key()
-    check_and_fix_docker_compose_for_searxng()
-
-    stop_existing_containers(args.profile)
-
-    # Start Supabase first
-    start_supabase(args.environment)
-
-    # Give Supabase some time to initialize
-    print("Waiting for Supabase to initialize...")
-    time.sleep(10)
-
-    # Then start the local AI services
-    start_local_ai(args.profile, args.environment)
->>>>>>> 010b1b1e
 
 if __name__ == "__main__":
     main()